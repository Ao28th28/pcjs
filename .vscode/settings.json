--- conflicted
+++ resolved
@@ -62,15 +62,11 @@
     "ABSY",
     "abwd",
     "ACCNT",
-<<<<<<< HEAD
     "ACDFGHMNSTW",
-    "ACDFGHMNSTWY",
-=======
     "ACDFHGMNSTW",
     "ACDFHGMNSTWY",
     "ACDFHIMNSTW",
     "ACDFHIMNSTWY",
->>>>>>> 908a1498
     "ADCA",
     "ADCAX",
     "adda",
