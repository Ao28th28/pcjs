#!/usr/bin/env node
/**
 * @fileoverview Implements the PCx86 command-line interface
 * @author Jeff Parsons <Jeff@pcjs.org>
 * @copyright © 2012-2023 Jeff Parsons
 * @license MIT <https://www.pcjs.org/LICENSE.txt>
 *
 * This file is part of PCjs, a computer emulation software project at <https://www.pcjs.org>.
 */

<<<<<<< HEAD
"use strict";

var path = require("path");
var fs = require("fs");
var repl = require("repl");
var Defines = require("../../shared/lib/defines");
var Str = require("../../shared/lib/strlib");
var Proc = require("../../shared/lib/proclib");

var fConsole = false;
var fDebug = false;
var fGlobalsSet = false;
var args = Proc.getArgs();
var argv = args.argv;
var sCmdPrev = "";
if (argv['console'] !== undefined) fConsole = argv['console'];
if (argv['debug'] !== undefined) fDebug = argv['debug'];

var lib = path.join(path.dirname(fs.realpathSync(__filename)), "../lib/");

try {
    var machines = require(lib + "../../../machines/machines.json");
    var scriptsPCx86 = /** @type {Array.<string>} */ (machines['pcx86'].scripts);
} catch(err) {
    console.log(err.message);
}

/*
 * We will build an array of components whose names will match the component names
 * used in a JSON machine definition file; eg:
 *
 *  [
 *      {name: "chipset":
 *       Create: ChipSet,
 *       objects: []
 *      },
 *      ...
 *  ]
 *
 * Every component name comes from the component filename, minus the ".js" extension;
 * Create is the constructor returned by require().
 *
 * TODO: Update the list of ignored (ie, ignorable) components.
 */
var Component;
var dbg;
var aComponents = [];
var asComponentsIgnore = ["panel", "embed", "save"];

/*
 * A few of the components are subclasses of other classes (eg, "cpux86" is a subclass
 * of "cpu").  In those situations, we "hoist" the subclass constructor into the
 * corresponding superclass, because it is the name of the superclass that we rely on during
 * machine initialization.
 */
var aSubClasses = {
    "pcx86/lib/cpux86": "pcx86/lib/cpu",
    "pcx86/lib/debugger": "shared/lib/debugger"
};

/**
 * loadComponents(asFiles)
 *
 * @param {Array.<string>} asFiles
 */
function loadComponents(asFiles)
{
    for (let i = 0; i < asFiles.length; i++) {
        let sFile = asFiles[i];
        if (Str.getExtension(sFile) != "js") continue;
        let sName = Str.getBaseName(sFile, true);
        if (asComponentsIgnore.indexOf(sName) >= 0) continue;
        if (fDebug) console.log(sFile);
        try {
            /*
             * We COULD load ("require") all the files on-demand, because it's only the browser initialization
             * sequence we want to mimic in loadMachine(), but this is simpler, and it also gives us direct references
             * to certain components we'll want to access later (eg, "component" in getComponentByType()).
             */
            let props = 0;
            let exports = require(lib + "../../../" + sFile);
            let afn = (typeof exports == "function"? [exports] : exports);
            for (let f in afn) {
                props++;
                let fn = afn[f];
                if (typeof fn != "function") continue;
                let sSuperClass = null;
                for (let s in aSubClasses) {
                    if (sFile.indexOf(s) >= 0) {
                        sSuperClass = aSubClasses[s];
                        break;
                    }
                }
                if (sSuperClass) {
                    for (let j = 0; j < aComponents.length; j++) {
                        if (aComponents[j].path.indexOf(sSuperClass) >= 0) {
                            if (fDebug) console.log("updating component superclass " + aComponents[j].name + " (" + aComponents[j].path + ") with subclass " + sName + " (" + sFile + ")");
                            aComponents[j].Create = fn;
                            sName = null;
                            break;
                        }
                    }
                }
                if (sName == "component") {
                    fn.log = fn.println = function(s, type) {
                        console.log((type !== undefined? (type + ": ") : "") + (s || ""));
                    };      // jshint ignore:line
                }
                if (sName) {
                    if (fDebug) console.log("adding component class " + sName + " (" + sFile + ")");
                    aComponents.push({name: sName, path: sFile, Create: fn, objects: []});
                }
            }
            /*
             * The "defines.js" module that defines all PCjs globals (as opposed to machine-specific globals)
             * doesn't export anything, so exports is an empty object, hence props is zero.  However, that isn't
             * the ONLY module that doesn't export anything, so we also check for whether DEBUG has been set yet.
             */
            if (!props && !fGlobalsSet) {
                if (global.DEBUG !== undefined) {
                    global.DEBUG = fDebug;
                    global.APPVERSION = machines['shared']['version'];
                    fGlobalsSet = true;
                }
            }
        } catch(err) {
            console.log(err.message);
        }
    }
}

/**
 * getComponentByName(sName)
 *
 * @param sName
 * @return {*}
 */
function getComponentByName(sName)
{
    for (let i = 0; i < aComponents.length; i++) {
        if (aComponents[i].name == sName) {
            return aComponents[i].Create;
        }
    }
    return null;
}

/**
 * getComponentByType(sType)
 *
 * @param sType
 * @return {*}
 */
function getComponentByType(sType)
{
    let component = null;

    if (!Component) {
        Component = getComponentByName("component");
    }
    if (Component) {
        component = Component.getComponentByType(sType);
    }
    return component;
}
=======
import fs from "fs";
import repl from "repl";
import File from "../../modules/v2/filelib.js";
import Proc from "../../modules/v2/proclib.js";

//
// The following list of imports should be a strict subset of the scripts listed in machines.json for 'pcx86'.
//
import Usr from "../../modules/v2/usrlib.js";
import Web from "../../modules/v2/weblib.js";
import Component from "../../modules/v2/component.js";
import "../../modules/v3/databuffer.js";
import "../../modules/v3/jsonlib.js";
import "../modules/v2/defines.js";
import "../modules/v2/x86.js";
import "../modules/v3/charset.js";
import "../modules/v2/interrupts.js";
import "../modules/v2/messages.js";
import "../modules/v2/bus.js";
import "../modules/v2/memory.js";
import "../modules/v2/cpu.js";
import "../modules/v2/cpux86.js";
import "../modules/v2/fpux86.js";
import "../modules/v2/segx86.js";
import "../modules/v2/x86func.js";
import "../modules/v2/x86help.js";
import "../modules/v2/x86mods.js";
import "../modules/v2/x86ops.js";
import "../modules/v2/x86op0f.js";
import "../modules/v2/chipset.js";
import "../modules/v2/rom.js";
import "../modules/v2/ram.js";
import "../modules/v2/keyboard.js";
import "../modules/v2/video.js";
import "../modules/v2/parallel.js";
import "../modules/v2/serial.js";
import "../modules/v2/testctl.js";
import "../modules/v2/testmon.js";
import "../modules/v2/mouse.js";
import "../modules/v2/disk.js";
import "../modules/v2/fdc.js";
import "../modules/v2/hdc.js";
import "../../modules/v2/debugger.js";
import "../modules/v2/debugger.js";
import "../modules/v2/computer.js";
import { embedPCx86 } from "../../modules/v2/embed.js";

let args = Proc.getArgs();
let argv = args.argv;

let dbg;
let fConsole = (argv['console'] || false);
let fDebug = (argv['debug'] || false);
let sCmdPrev = "";
>>>>>>> 908a1498

/**
 * loadMachine(sFile)
 *
 * @param {string} sFile
 * @return {Object} representing the machine whose component objects have been loaded into aComponents
 */
function loadMachine(sFile)
{
    if (fDebug) console.log('loadMachine("' + sFile + '")');

    let machine;
    try {
        /*
         * Since our JSON files may contain comments, hex values, and/or other tokens deemed unacceptable
         * by the JSON Overlords, we can't use require() to load it, as we're able to do with "package.json".
         * Also note that require() assumes the same path as that of the requiring file, whereas fs.readFileSync()
         * assumes the path reported by process.cwd().
         *
         * TODO: I've since removed the comments from my sample "ibm5150.json" file, so we could try to reinstate
         * this code; however, there are still hex constants, which I find *much* preferable to the decimal equivalents.
         * JSON's restrictions continue to irritate me.
         *
         *      let machine = require(lib + "../bin/" +sFile);
         */
        let sMachine = /** @type {string} */ (fs.readFileSync(sFile, {encoding: "utf8"}));
        if (fDebug) console.log(sMachine);
        machine = eval('(' + sMachine + ')');
        if (machine) {
            /*
             * 'machine' is a pseudo-component that is only used to define an ID for the entire machine;
             * if it exists, then that ID is prepended to every component ID, just as our XSLT code would
             * do for a machine XML file.  This relieves the JSON file from having to manually prepend
             * a machine ID to every component ID itself.
             *
             * This doesn't mean I anticipate a Node environment running multiple machines, as we do in
             * a browser; it only means that I'm trying to make both environments operate similarly.
             */
            let idMachine = "";
            if (machine['machine']) {
                idMachine = machine['machine']['id'];
            }

            embedPCx86(idMachine, null, null, sMachine);
            Web.doPageInit();
            dbg = Component.getComponentByType("Debugger");
            if (dbg) {
                dbg.log = dbg.println = function(s, type) {
                    console.log((type !== undefined? (type + ": ") : "") + (s || ""));
                };
            }

            /*
             * Return the original machine object only in DEBUG mode
             */
            if (!fDebug) machine = true;
        }
    } catch(err) {
        console.log(err.message);
    }
    return machine;
}

/**
 * doCommand(sCmd)
 *
 * @param {string} sCmd
 * @return {*}
 */
function doCommand(sCmd)
{
    if (!sCmd) {
        sCmd = sCmdPrev;
    } else {
        sCmdPrev = sCmd;
    }

    let result = false;
    let aTokens = sCmd.split(' ');

    switch(aTokens[0]) {
    case "cwd":
        result = process.cwd();
        break;
    case "load":
        result = loadMachine(aTokens[1]);
        break;
    case "quit":
        process.exit();
        result = true;
        break;
    default:
        if (sCmd) {
            try {
                console.log("doCommand(" + sCmd + "): " + dbg);
                if (dbg && !dbg.doCommands(sCmd, true)) {
                    sCmd = '(' + sCmd + ')';
                    result = eval(sCmd);
                }
            } catch(err) {
                console.log(err.message);
            }
        }
        break;
    }
    return result;
}

/**
 * onCommand(cmd, context, filename, callback)
 *
 * The Node docs (http://nodejs.org/api/repl.html) say that repl.start's "eval" option is:
 *
 *      a function that will be used to eval each given line; defaults to an async wrapper for eval()
 *
 * and it gives this example of such a function:
 *
 *      function eval(cmd, context, filename, callback) {
 *          callback(null, result);
 *      }
 *
 * but it defines NEITHER the parameters for the function NOR the parameters for the callback().
 *
 * It's pretty clear that "result" is expected to return whatever "eval()" would return for the expression
 * in "cmd" (which is always parenthesized in preparation for a call to "eval()"), but it's not clear what
 * the first callback() parameter (represented by null) is supposed to be.  Should we assume it's an Error
 * object, in case we want to report an error?
 *
 * @param {string} cmd
 * @param {Object} context
 * @param {string} filename
 * @param {function(Object|null, Object)} callback
 */
var onCommand = function (cmd, context, filename, callback)
{
    let result = false;
    /*
     * WARNING: After updating from Node v0.10.x to v0.11.x, the incoming expression in "cmd" is no longer
     * parenthesized, so I had to tweak the RegExp below.  But... WTF.  Do we not care what we break, folks?
     */
    let match = cmd.match(/^\(?\s*(.*?)\s*\)?$/);
    if (match) result = doCommand(match[1]);
    callback(null, result);
};

/*
 * Before falling into the REPL, process any command-line (--cmd) commands -- which should eventually include batch files.
 */
if (argv['cmd'] !== undefined) {
    var cmds = argv['cmd'];
    var aCmds = (typeof cmds == "string"? [cmds] : cmds);
    for (let i = 0; i < aCmds.length; i++) {
        doCommand(aCmds[i]);
    }
    sCmdPrev = "";
}

repl.start({
    prompt: "PCx86> ",
    input: process.stdin,
    output: process.stdout,
    eval: onCommand
});<|MERGE_RESOLUTION|>--- conflicted
+++ resolved
@@ -8,173 +8,6 @@
  * This file is part of PCjs, a computer emulation software project at <https://www.pcjs.org>.
  */
 
-<<<<<<< HEAD
-"use strict";
-
-var path = require("path");
-var fs = require("fs");
-var repl = require("repl");
-var Defines = require("../../shared/lib/defines");
-var Str = require("../../shared/lib/strlib");
-var Proc = require("../../shared/lib/proclib");
-
-var fConsole = false;
-var fDebug = false;
-var fGlobalsSet = false;
-var args = Proc.getArgs();
-var argv = args.argv;
-var sCmdPrev = "";
-if (argv['console'] !== undefined) fConsole = argv['console'];
-if (argv['debug'] !== undefined) fDebug = argv['debug'];
-
-var lib = path.join(path.dirname(fs.realpathSync(__filename)), "../lib/");
-
-try {
-    var machines = require(lib + "../../../machines/machines.json");
-    var scriptsPCx86 = /** @type {Array.<string>} */ (machines['pcx86'].scripts);
-} catch(err) {
-    console.log(err.message);
-}
-
-/*
- * We will build an array of components whose names will match the component names
- * used in a JSON machine definition file; eg:
- *
- *  [
- *      {name: "chipset":
- *       Create: ChipSet,
- *       objects: []
- *      },
- *      ...
- *  ]
- *
- * Every component name comes from the component filename, minus the ".js" extension;
- * Create is the constructor returned by require().
- *
- * TODO: Update the list of ignored (ie, ignorable) components.
- */
-var Component;
-var dbg;
-var aComponents = [];
-var asComponentsIgnore = ["panel", "embed", "save"];
-
-/*
- * A few of the components are subclasses of other classes (eg, "cpux86" is a subclass
- * of "cpu").  In those situations, we "hoist" the subclass constructor into the
- * corresponding superclass, because it is the name of the superclass that we rely on during
- * machine initialization.
- */
-var aSubClasses = {
-    "pcx86/lib/cpux86": "pcx86/lib/cpu",
-    "pcx86/lib/debugger": "shared/lib/debugger"
-};
-
-/**
- * loadComponents(asFiles)
- *
- * @param {Array.<string>} asFiles
- */
-function loadComponents(asFiles)
-{
-    for (let i = 0; i < asFiles.length; i++) {
-        let sFile = asFiles[i];
-        if (Str.getExtension(sFile) != "js") continue;
-        let sName = Str.getBaseName(sFile, true);
-        if (asComponentsIgnore.indexOf(sName) >= 0) continue;
-        if (fDebug) console.log(sFile);
-        try {
-            /*
-             * We COULD load ("require") all the files on-demand, because it's only the browser initialization
-             * sequence we want to mimic in loadMachine(), but this is simpler, and it also gives us direct references
-             * to certain components we'll want to access later (eg, "component" in getComponentByType()).
-             */
-            let props = 0;
-            let exports = require(lib + "../../../" + sFile);
-            let afn = (typeof exports == "function"? [exports] : exports);
-            for (let f in afn) {
-                props++;
-                let fn = afn[f];
-                if (typeof fn != "function") continue;
-                let sSuperClass = null;
-                for (let s in aSubClasses) {
-                    if (sFile.indexOf(s) >= 0) {
-                        sSuperClass = aSubClasses[s];
-                        break;
-                    }
-                }
-                if (sSuperClass) {
-                    for (let j = 0; j < aComponents.length; j++) {
-                        if (aComponents[j].path.indexOf(sSuperClass) >= 0) {
-                            if (fDebug) console.log("updating component superclass " + aComponents[j].name + " (" + aComponents[j].path + ") with subclass " + sName + " (" + sFile + ")");
-                            aComponents[j].Create = fn;
-                            sName = null;
-                            break;
-                        }
-                    }
-                }
-                if (sName == "component") {
-                    fn.log = fn.println = function(s, type) {
-                        console.log((type !== undefined? (type + ": ") : "") + (s || ""));
-                    };      // jshint ignore:line
-                }
-                if (sName) {
-                    if (fDebug) console.log("adding component class " + sName + " (" + sFile + ")");
-                    aComponents.push({name: sName, path: sFile, Create: fn, objects: []});
-                }
-            }
-            /*
-             * The "defines.js" module that defines all PCjs globals (as opposed to machine-specific globals)
-             * doesn't export anything, so exports is an empty object, hence props is zero.  However, that isn't
-             * the ONLY module that doesn't export anything, so we also check for whether DEBUG has been set yet.
-             */
-            if (!props && !fGlobalsSet) {
-                if (global.DEBUG !== undefined) {
-                    global.DEBUG = fDebug;
-                    global.APPVERSION = machines['shared']['version'];
-                    fGlobalsSet = true;
-                }
-            }
-        } catch(err) {
-            console.log(err.message);
-        }
-    }
-}
-
-/**
- * getComponentByName(sName)
- *
- * @param sName
- * @return {*}
- */
-function getComponentByName(sName)
-{
-    for (let i = 0; i < aComponents.length; i++) {
-        if (aComponents[i].name == sName) {
-            return aComponents[i].Create;
-        }
-    }
-    return null;
-}
-
-/**
- * getComponentByType(sType)
- *
- * @param sType
- * @return {*}
- */
-function getComponentByType(sType)
-{
-    let component = null;
-
-    if (!Component) {
-        Component = getComponentByName("component");
-    }
-    if (Component) {
-        component = Component.getComponentByType(sType);
-    }
-    return component;
-}
-=======
 import fs from "fs";
 import repl from "repl";
 import File from "../../modules/v2/filelib.js";
@@ -229,7 +62,6 @@
 let fConsole = (argv['console'] || false);
 let fDebug = (argv['debug'] || false);
 let sCmdPrev = "";
->>>>>>> 908a1498
 
 /**
  * loadMachine(sFile)
